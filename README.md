--- conflicted
+++ resolved
@@ -1,50 +1,3 @@
-<<<<<<< HEAD
-# WhereHows [![Build Status](https://travis-ci.org/linkedin/WhereHows.svg?branch=master)](https://travis-ci.org/linkedin/WhereHows) [![latest](https://img.shields.io/badge/latest-1.0.0-blue.svg)](https://github.com/linkedin/WhereHows/releases) [![Gitter](https://img.shields.io/gitter/room/nwjs/nw.js.svg)](https://gitter.im/wherehows) [![PRs Welcome](https://img.shields.io/badge/PRs-welcome-brightgreen.svg)](https://github.com/LinkedIn/Wherehows/wiki/Contributing)
-
-## :exclamation: If you are looking to checkout recently announced [Data Hub](https://engineering.linkedin.com/blog/2019/data-hub) project, please follow [this link](https://github.com/linkedin/WhereHows/tree/datahub).
-
-WhereHows is a data discovery and lineage tool built at LinkedIn. It integrates with all the major data processing systems and collects both catalog and operational metadata from them.
-
-Within the central metadata repository, WhereHows curates, associates, and surfaces the metadata information through two interfaces:
-* a web application that enables data & linage discovery, and community collaboration
-* an API endpoint that empowers automation of data processes/applications
-
-WhereHows serves as the single platform that:
-* links data objects with people and processes
-* enables crowdsourcing for data knowledge
-* provides data governance and provenance based on ownership and lineage
-
-
-## Who Uses WhereHows?
-Here is a list of companies known to use WhereHows. Let us know if we missed your company!
-
-* [LinkedIn](http://www.linkedin.com)
-* [Overstock.com](http://www.overstock.com)
-* [Fitbit](http://www.fitbit.com)
-* [Carbonite](https://www.carbonite.com)
-
-
-## How Is WhereHows Used?
-How WhereHows is used inside of LinkedIn and other potential [use cases][USE].
-
-
-## Documentation
-The detailed information can be found in the [Wiki][wiki]
-
-
-## Examples in VM (Deprecated)
-There is a pre-built vmware image (about 11GB) to quickly demonstrate the functionality of WhereHows. Check out the [VM Guide][VM]
-
-## WhereHows Docker
-Docker can provide configuration free dev/production setup quickly, please check out [Docker Getting Start Guide](wherehows-docker/README.md)
-
-## Getting Started
-New to Wherehows? Check out the [Getting Started Guide][GS]
-
-
-### Preparation
-First, please [setup the metadata repository][DB] in MySQL.
-=======
 # DataHub
 [![Build Status](https://travis-ci.org/linkedin/WhereHows.svg?branch=datahub)](https://travis-ci.org/linkedin/WhereHows)
 [![Gitter](https://img.shields.io/gitter/room/nwjs/nw.js.svg)](https://gitter.im/linkedin/datahub)
@@ -62,7 +15,6 @@
 1. Install [docker](https://docs.docker.com/install/) and [docker-compose](https://docs.docker.com/compose/install/).
 2. Clone this repo and make sure you are at the `datahub` branch.
 3. Run below command to download and run all Docker containers in your local:
->>>>>>> c3420b08
 ```
 cd docker/quickstart && docker-compose pull && docker-compose up --build
 ```
@@ -85,30 +37,5 @@
 * [Metadata Ingestion](metadata-ingestion)
 
 ## Roadmap
-<<<<<<< HEAD
-Check out the current [roadmap][RM] for WhereHows.
-
-
-## Contribute
-Want to contribute? Check out the [Contributors Guide][CON]
-
-
-## Community
-Want help? Check out the [Gitter chat room][GITTER] and [Google Groups][LIST]
-
-
-[wiki]: wiki/Home.md
-[GS]: wherehows-docs/getting-started.md
-[CON]: wherehows-docs/contributing.md
-[USE]: wherehows-docs/use-cases.md
-[RM]: wherehows-docs/roadmap.md
-[VM]: wiki/Quick-Start-with-VM.md
-[EXJAR]: wherehows-etl/extralibs
-[DDL]: wherehows-data-model/DDL
-[DB]: wherehows-docs/getting-started.md#database-setup
-[LIST]: https://groups.google.com/forum/#!forum/wherehows
-[GITTER]: https://gitter.im/wherehows
-=======
 1. Add user profile page
-2. Deploy DataHub to [Azure Cloud](https://azure.microsoft.com/en-us/)
->>>>>>> c3420b08
+2. Deploy DataHub to [Azure Cloud](https://azure.microsoft.com/en-us/)